# plot_metrics.py
from __future__ import annotations
import argparse
<<<<<<< HEAD
import pandas as pd 
=======
import pandas as pd
import matplotlib.pyplot as plt
import os

def compute_metrics(sender_csv: str, receiver_csv: str):
    """
    Compute performance metrics from sender & receiver CSVs.
    """
    df_send = pd.read_csv(sender_csv)
    df_recv = pd.read_csv(receiver_csv)

    # Compute duration
    if not df_recv.empty:
        duration_s = df_recv["timestamp_s"].max() - df_recv["timestamp_s"].min()
    else:
        duration_s = 1.0
        
    if duration_s <= 0:
        duration_s = 1.0

    metrics = []

    for ch in sorted(set(df_send["channel"]).union(set(df_recv["channel"]))):
        sent_df = df_send[df_send["channel"] == ch]
        recv_df = df_recv[df_recv["channel"] == ch]

        # For reliable channel, use the actual sequence numbers from receiver logs
        if ch == 0:  # Reliable channel
            # Get unique sequences from receiver (they're the ground truth)
            received_sequences = set(recv_df["sequence"])
            
            # For sender, count only sequences that are within the expected range
            # Based on receiver data, we know sequences should be 0-6
            max_received_seq = max(received_sequences) if received_sequences else 0
            sent_df_filtered = sent_df[sent_df["sequence"] <= max_received_seq]
            sent_unique_count = sent_df_filtered["sequence"].nunique()
            
            recv_unique_count = len(received_sequences)
        else:
            # For unreliable, use normal counting
            sent_unique_count = sent_df["sequence"].nunique()
            recv_unique_count = recv_df["sequence"].nunique()

        pdr = (recv_unique_count / sent_unique_count * 100.0) if sent_unique_count > 0 else 0.0

        avg_latency = recv_df["latency_ms"].mean() if recv_unique_count > 0 else 0.0
        jitter = recv_df["latency_ms"].std() if recv_unique_count > 0 else 0.0

        total_bytes = recv_df["bytes"].sum() if recv_unique_count > 0 else 0
        throughput_kbps = (total_bytes * 8 / 1000) / duration_s

        metrics.append({
            "channel": ch,
            "packets_sent": sent_unique_count,
            "packets_received": recv_unique_count,
            "packet_delivery_ratio_%": round(pdr, 2),
            "avg_latency_ms": round(avg_latency, 2),
            "jitter_ms": round(jitter, 2),
            "throughput_kbps": round(throughput_kbps, 3),
        })

    return pd.DataFrame(metrics)


def plot_all_metrics(df: pd.DataFrame, out_path: str):
    fig, axes = plt.subplots(2, 2, figsize=(10, 7))
    fig.suptitle("H-UDP Performance Metrics Summary", fontsize=14, fontweight="bold")

    metrics_info = [
        ("avg_latency_ms", "Average Latency (ms)"),
        ("jitter_ms", "Jitter (ms)"),
        ("throughput_kbps", "Throughput (kbps)"),
        ("packet_delivery_ratio_%", "Packet Delivery Ratio (%)"),
    ]

    for ax, (metric, ylabel) in zip(axes.flat, metrics_info):
        ax.bar(df["channel"].astype(str), df[metric], color="steelblue")
        ax.set_xlabel("Channel")
        ax.set_ylabel(ylabel)
        ax.grid(axis="y", linestyle="--", alpha=0.6)
        for i, v in enumerate(df[metric]):
            ax.text(i, v, f"{v:.2f}", ha="center", va="bottom", fontsize=8)

    plt.tight_layout(rect=[0, 0, 1, 0.96])
    plt.savefig(out_path)
    plt.close()
>>>>>>> 29029658


def main():
    parser = argparse.ArgumentParser(description="Plot combined H-UDP performance metrics")
    parser.add_argument("--sender", default="metrics_sender.csv", help="Sender metrics CSV path")
    parser.add_argument("--receiver", default="metrics_receiver.csv", help="Receiver metrics CSV path")
    parser.add_argument("--out", default="metrics_summary.png", help="Output combined plot filename")
    args = parser.parse_args()

    results_dir = os.path.join(os.getcwd(), "results")
    os.makedirs(results_dir, exist_ok=True)

    sender_path = os.path.join(results_dir, os.path.basename(args.sender))
    receiver_path = os.path.join(results_dir, os.path.basename(args.receiver))
    out_path = os.path.join(results_dir, os.path.basename(args.out))

    missing = []
    if not os.path.exists(sender_path):
        missing.append(sender_path)
    if not os.path.exists(receiver_path):
        missing.append(receiver_path)

    if missing:
        print("Error: The following required CSV file(s) were not found:")
        for path in missing:
            print(f"  - {path}")
        print("\nPlease ensure both sender and receiver metrics CSVs are exported under the 'results/' folder.")
        return

    df_metrics = compute_metrics(sender_path, receiver_path)
    print("\n=== Computed Metrics Summary ===")
    print(df_metrics.to_string(index=False))
    print()

    plot_all_metrics(df_metrics, out_path)
    print(f"Combined metrics summary plot saved to: {out_path}")


if __name__ == "__main__":
    main()<|MERGE_RESOLUTION|>--- conflicted
+++ resolved
@@ -1,9 +1,6 @@
 # plot_metrics.py
 from __future__ import annotations
 import argparse
-<<<<<<< HEAD
-import pandas as pd 
-=======
 import pandas as pd
 import matplotlib.pyplot as plt
 import os
@@ -90,7 +87,6 @@
     plt.tight_layout(rect=[0, 0, 1, 0.96])
     plt.savefig(out_path)
     plt.close()
->>>>>>> 29029658
 
 
 def main():
