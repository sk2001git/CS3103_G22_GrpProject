--- conflicted
+++ resolved
@@ -1,14 +1,7 @@
 # receiver.py
 from __future__ import annotations
 import argparse
-<<<<<<< HEAD
-import sys
-import signal
-
-from hudp.game_net_api import GameNetAPI
-=======
 import time
->>>>>>> 29029658
 from hudp.packet import RELIABLE, UNRELIABLE, now_ms
 from hudp.game_net_api import GameNetAPI
 from hudp.packet import RELIABLE, now_ms
@@ -70,9 +63,6 @@
     except KeyboardInterrupt:
         print("\nReceiver shutting down.")
     finally:
-<<<<<<< HEAD
-        shutdown_handler(None, None)
-=======
         api.stop()
         mr.export_csv(args.metrics)
         summary = mr.get_summary()
@@ -92,7 +82,6 @@
         print(f"Metrics data exported to {args.metrics}")
         print("Note: For Packet Delivery Ratio, use plot_metrics.py with sender data")
         print("------------------------\n")
->>>>>>> 29029658
 
 if __name__ == "__main__":
     main()